<?php
namespace Burzum\FileStorage\Model\Table;

use ArrayAccess;
use Burzum\FileStorage\Storage\PathBuilder\PathBuilderTrait;
use Burzum\FileStorage\Storage\StorageTrait;
use Cake\Database\Query;
use Cake\Datasource\EntityInterface;
use Cake\Event\Event;
use Cake\Event\EventManager;
use Cake\Filesystem\File;
use Cake\Log\LogTrait;
use Cake\ORM\Table;

/**
 * FileStorageTable
 *
 * @author Florian Krämer
 * @copyright 2012 - 2015 Florian Krämer
 * @license MIT
 */
class FileStorageTable extends Table {

	use LogTrait;
	use PathBuilderTrait;
	use StorageTrait;

	/**
	 * Name
	 *
	 * @var string
	 */
	public $name = 'FileStorage';

	/**
	 * The record that was deleted
	 * This gets set in the beforeDelete() callback so that the data is available
	 * in the afterDelete() callback
	 *
	 * @var array
	 */
	public $record = [];

	/**
	 * Initialize
	 *
	 * @param array $config
	 * @return void
	 */
	public function initialize(array $config) {
		parent::initialize($config);
		//$this->addBehavior('Burzum/FileStorage.UploadValidator');
		$this->addBehavior('Timestamp');
		$this->displayField('filename');
		$this->table('file_storage');
	}

	/**
	 * Renews the FileUpload behavior with a new configuration
	 *
	 * @param array $options
	 * @return void
	 */
	public function configureUploadValidation($options) {
		$this->removeBehavior('Burzum/FileStorage.UploadValidator');
		$this->addBehavior('Burzum/FileStorage.UploadValidator', $options);
	}

	/**
	 * beforeSave callback
	 *
	 * @param \Cake\Event\Event $event
	 * @param \ArrayAccess $data
	 * @return void
	 */
	public function beforeMarshal(Event $event, ArrayAccess $data) {
		$this->getFileInfoFromUpload($data);
	}

	/**
	 * beforeSave callback
	 *
	 * @param \Cake\Event\Event $event
	 * @param \Cake\Datasource\EntityInterface $entity
	 * @param array $options
	 * @return boolean true on success
	 */
	public function beforeSave(Event $event, EntityInterface $entity, $options) {
		$Event = $this->dispatchEvent('FileStorage.beforeSave', array(
			'record' => $entity,
			'storage' => $this->storageAdapter($entity['adapter'])
		));
		if ($Event->isStopped()) {
			return false;
		}
		return true;
	}

	/**
	 * Gets information about the file that is being uploaded.
	 * - gets the file size
	 * - gets the mime type
	 * - gets the extension if present
	 * - sets the adapter by default to local if not already set
	 * - sets the model field to the table name if not already set
	 *
	 * @param array|\ArrayAccess $upload
	 * @param string $field
	 * @return void
	 */
	public function getFileInfoFromUpload(&$upload, $field = 'file') {
		if (!empty($upload[$field]['tmp_name'])) {
			$File = new File($upload[$field]['tmp_name']);
			$upload['filesize'] = $File->size();
			$upload['mime_type'] = $File->mime();
		}
		if (!empty($upload[$field]['name'])) {
			$upload['extension'] = pathinfo($upload[$field]['name'], PATHINFO_EXTENSION);
			$upload['filename'] = $upload[$field]['name'];
		}
		if (empty($upload['model'])) {
			$upload['model'] = $this->table();
		}
		if (empty($upload['adapter'])) {
			$upload['adapter'] = 'Local';
		}
	}

	/**
	 * afterSave callback
	 *
	 * @param \Cake\Event\Event $event
	 * @param \Cake\Datasource\EntityInterface $entity
	 * @param array $options
	 * @return boolean
	 */
	public function afterSave(Event $event, EntityInterface $entity, $options) {
		$this->dispatchEvent('FileStorage.afterSave', [
			'record' => $entity,
			'created' => $event->data['entity']->isNew(),
			'storage' => $this->storageAdapter($entity['adapter'])
		]);
		$this->deleteOldFileOnSave($entity);
		return true;
	}

	/**
	 * Get a copy of the actual record before we delete it to have it present in afterDelete
	 *
	 * @param \Cake\Event\Event $event
	 * @param \Cake\Datasource\EntityInterface $entity
	 * @return boolean
	 */
	public function beforeDelete(Event $event, EntityInterface $entity) {
		$this->record = $this->find()
			->contain([])
			->where([
				$this->alias() . '.' . $this->primaryKey() => $entity->{$this->primaryKey()}
			])
			->first();

		if (empty($this->record)) {
			return false;
		}

		return true;
	}

<<<<<<< HEAD
	/**
	 * afterDelete callback
	 *
	 * @param \Cake\Event\Event $event
	 * @param \Cake\Datasource\EntityInterface $entity
	 * @param array $options
	 * @return boolean
	 */
	public function afterDelete(Event $event, EntityInterface $entity, $options) {
		$event = $this->dispatchEvent('FileStorage.afterDelete', [
			'record' => $entity,
			'storage' => $this->storageAdapter($entity['adapter'])
		]);
		if ($event->isStopped()) {
			return;
=======
/**
 * afterDelete callback
 *
 * @param \Cake\Event\Event $event
 * @param \Cake\ORM\Entity $entity
 * @param array $options
 * @return boolean
 */
	public function afterDelete(Event $event, Entity $entity, $options) {
		$event = $this->dispatchEvent('FileStorage.afterDelete', [
			'record' => $entity,
			'storage' => $this->getStorageAdapter($entity['adapter'])
		]);
		if ($event->isStopped()) {
			return $event->result;
>>>>>>> 9ab4f244
		}
		try {
			$Storage = $this->getStorageAdapter($entity['adapter']);
			$Storage->delete($entity['path']);
<<<<<<< HEAD
		} catch (\Exception $e) {
			$this->log($e->getMessage());
		}
=======
			return true;
		} catch (\Exception $e) {
			$this->log($e->getMessage());
		}
		return false;
	}

/**
 * Get a storage adapter from the StorageManager
 *
 * @param string $adapterName
 * @param boolean $renewObject
 * @return \Gaufrette\Adapter
 */
	public function getStorageAdapter($adapterName, $renewObject = false) {
		return StorageManager::adapter($adapterName, $renewObject);
>>>>>>> 9ab4f244
	}

	/**
	 * Deletes an old file to replace it with the new one if an old id was passed.
	 * Thought to be called in Model::afterSave() but can be used from any other
	 * place as well like Model::beforeSave() as long as the field data is present.
	 * The old id has to be the UUID of the file_storage record that should be deleted.
	 *
	 * @param \Cake\Datasource\EntityInterface $entity
	 * @param string $oldIdField Name of the field in the data that holds the old id.
	 * @return boolean Returns true if the old record was deleted
	 */
	public function deleteOldFileOnSave(EntityInterface $entity, $oldIdField = 'old_file_id') {
		if (!empty($entity[$oldIdField]) && $entity['model']) {
			$oldEntity = $this->find()
				->contain([])
				->where([
					$this->alias() . '.' . $this->primaryKey() => $entity[$oldIdField], 'model' => $entity['model']
				])
				->first();

			if (!empty($oldEntity)) {
				return $this->delete($oldEntity);
			}
		}
		return false;
	}

	/**
	 * {@inheritDoc}
	 */
	public function dispatchEvent($name, $data = null, $subject = null) {
		$data['table'] = $this;
		return parent::dispatchEvent($name, $data, $subject);
	}
}<|MERGE_RESOLUTION|>--- conflicted
+++ resolved
@@ -166,7 +166,6 @@
 		return true;
 	}
 
-<<<<<<< HEAD
 	/**
 	 * afterDelete callback
 	 *
@@ -181,50 +180,16 @@
 			'storage' => $this->storageAdapter($entity['adapter'])
 		]);
 		if ($event->isStopped()) {
-			return;
-=======
-/**
- * afterDelete callback
- *
- * @param \Cake\Event\Event $event
- * @param \Cake\ORM\Entity $entity
- * @param array $options
- * @return boolean
- */
-	public function afterDelete(Event $event, Entity $entity, $options) {
-		$event = $this->dispatchEvent('FileStorage.afterDelete', [
-			'record' => $entity,
-			'storage' => $this->getStorageAdapter($entity['adapter'])
-		]);
-		if ($event->isStopped()) {
 			return $event->result;
->>>>>>> 9ab4f244
 		}
 		try {
-			$Storage = $this->getStorageAdapter($entity['adapter']);
+			$Storage = $this->storageAdapter($entity['adapter']);
 			$Storage->delete($entity['path']);
-<<<<<<< HEAD
-		} catch (\Exception $e) {
-			$this->log($e->getMessage());
-		}
-=======
 			return true;
 		} catch (\Exception $e) {
 			$this->log($e->getMessage());
 		}
 		return false;
-	}
-
-/**
- * Get a storage adapter from the StorageManager
- *
- * @param string $adapterName
- * @param boolean $renewObject
- * @return \Gaufrette\Adapter
- */
-	public function getStorageAdapter($adapterName, $renewObject = false) {
-		return StorageManager::adapter($adapterName, $renewObject);
->>>>>>> 9ab4f244
 	}
 
 	/**
