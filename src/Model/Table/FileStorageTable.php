<?php
namespace Burzum\FileStorage\Model\Table;

<<<<<<< HEAD
use ArrayObject;
use Cake\Log\LogTrait;
use Cake\ORM\Table;
use Cake\ORM\Entity;
=======
use ArrayAccess;
use Burzum\FileStorage\Storage\PathBuilder\PathBuilderTrait;
use Burzum\FileStorage\Storage\StorageTrait;
use Cake\Database\Query;
use Cake\Datasource\EntityInterface;
>>>>>>> 3a1e6e8a
use Cake\Event\Event;
use Cake\Event\EventManager;
use Cake\Filesystem\File;
use Cake\Log\LogTrait;
use Cake\ORM\Table;

/**
 * FileStorageTable
 *
 * @author Florian Krämer
 * @copyright 2012 - 2015 Florian Krämer
 * @license MIT
 * @deprecated 3.1.0 Use ImageStorageBehavior in your tables instead.
 */
class FileStorageTable extends Table {

	use LogTrait;
	use PathBuilderTrait;
	use StorageTrait;

/**
 * Name
 *
 * @var string
 */
	public $name = 'FileStorage';

/**
 * The record that was deleted
 *
 * This gets set in the beforeDelete() callback so that the data is available
 * in the afterDelete() callback
 *
 * @var array
 */
	public $record = [];

/**
 * Initialize
 *
 * @param array $config
 * @return void
 */
	public function initialize(array $config) {
		parent::initialize($config);
		//$this->addBehavior('Burzum/FileStorage.UploadValidator');
		$this->addBehavior('Timestamp');
		$this->displayField('filename');
		$this->table('file_storage');
	}

/**
 * Renews the FileUpload behavior with a new configuration
 *
 * @param array $options
 * @return void
 */
	public function configureUploadValidation($options) {
		$this->removeBehavior('Burzum/FileStorage.UploadValidator');
		$this->addBehavior('Burzum/FileStorage.UploadValidator', $options);
	}

/**
 * beforeMarshal callback
 *
<<<<<<< HEAD
 * @param Event $event
 * @param ArrayObject $data
 * @return void
 */
	public function beforeMarshal(Event $event, ArrayObject $data) {
		if (!empty($data['file']['tmp_name'])) {
			$File = new File($data['file']['tmp_name']);
			$data['filesize'] = $File->size();
			$data['mime_type'] = $File->mime();
		}
		if (!empty($data['file']['name'])) {
			$data['extension'] = pathinfo($data['file']['name'], PATHINFO_EXTENSION);
			$data['filename'] = $data['file']['name'];
		}
		if (empty($data['model'])) {
			$data['model'] = $this->table();
		}
		if (empty($data['adapter'])) {
			$data['adapter'] = 'Local';
		}
	}

/**
 * beforeSave callback
 *
 * @param Event $event
 * @param Entity $entity
 * @param array $options
 * @return bool true on success
 */
	public function beforeSave(Event $event, Entity $entity, $options) {
		$Event = new Event('FileStorage.beforeSave', $this, array(
=======
 * @param \Cake\Event\Event $event
 * @param \ArrayAccess $data
 * @return void
 */
	public function beforeMarshal(Event $event, ArrayAccess $data) {
		$this->getFileInfoFromUpload($data);
	}

/**
 * beforeSave callback
 *
 * @param \Cake\Event\Event $event
 * @param \Cake\Datasource\EntityInterface $entity
 * @param array $options
 * @return boolean true on success
 */
	public function beforeSave(Event $event, EntityInterface $entity, $options) {
		$Event = $this->dispatchEvent('FileStorage.beforeSave', array(
>>>>>>> 3a1e6e8a
			'record' => $entity,
			'storage' => $this->storageAdapter($entity['adapter'])
		));
		if ($Event->isStopped()) {
			return false;
		}
		return true;
	}

/**
 * Gets information about the file that is being uploaded.
 *
 * - gets the file size
 * - gets the mime type
 * - gets the extension if present
 * - sets the adapter by default to local if not already set
 * - sets the model field to the table name if not already set
 *
 * @param array|\ArrayAccess $upload
 * @param string $field
 * @return void
 */
	public function getFileInfoFromUpload(&$upload, $field = 'file') {
		if (!empty($upload[$field]['tmp_name'])) {
			$File = new File($upload[$field]['tmp_name']);
			$upload['filesize'] = $File->size();
			$upload['mime_type'] = $File->mime();
		}
		if (!empty($upload[$field]['name'])) {
			$upload['extension'] = pathinfo($upload[$field]['name'], PATHINFO_EXTENSION);
			$upload['filename'] = $upload[$field]['name'];
		}
		if (empty($upload['model'])) {
			$upload['model'] = $this->table();
		}
		if (empty($upload['adapter'])) {
			$upload['adapter'] = 'Local';
		}
	}

/**
 * afterSave callback
 *
 * @param \Cake\Event\Event $event
 * @param \Cake\Datasource\EntityInterface $entity
 * @param array $options
 * @return boolean
 */
	public function afterSave(Event $event, EntityInterface $entity, $options) {
		$this->dispatchEvent('FileStorage.afterSave', [
			'record' => $entity,
			'created' => $event->data['entity']->isNew(),
			'storage' => $this->storageAdapter($entity['adapter'])
		]);
		$this->deleteOldFileOnSave($entity);
		return true;
	}

/**
 * Get a copy of the actual record before we delete it to have it present in afterDelete
 *
 * @param \Cake\Event\Event $event
 * @param \Cake\Datasource\EntityInterface $entity
 * @return boolean
 */
	public function beforeDelete(Event $event, EntityInterface $entity) {
		$this->record = $this->find()
			->contain([])
			->where([
				$this->alias() . '.' . $this->primaryKey() => $entity->{$this->primaryKey()}
			])
			->first();

		if (empty($this->record)) {
			return false;
		}

		return true;
	}

/**
 * afterDelete callback
 *
 * @param \Cake\Event\Event $event
 * @param \Cake\Datasource\EntityInterface $entity
 * @param array $options
 * @return boolean
 */
	public function afterDelete(Event $event, EntityInterface $entity, $options) {
		$this->dispatchEvent('FileStorage.afterDelete', [
			'record' => $entity,
			'storage' => $this->storageAdapter($entity['adapter'])
		]);
		return true;
	}

/**
 * Deletes an old file to replace it with the new one if an old id was passed.
 *
 * Thought to be called in Model::afterSave() but can be used from any other
 * place as well like Model::beforeSave() as long as the field data is present.
 *
 * The old id has to be the UUID of the file_storage record that should be deleted.
 *
 * @param \Cake\Datasource\EntityInterface $entity
 * @param string $oldIdField Name of the field in the data that holds the old id.
 * @return boolean Returns true if the old record was deleted
 */
	public function deleteOldFileOnSave(EntityInterface $entity, $oldIdField = 'old_file_id') {
		if (!empty($entity[$oldIdField]) && $entity['model']) {
			$oldEntity = $this->find()
				->contain([])
				->where([
					$this->alias() . '.' . $this->primaryKey() => $entity[$oldIdField], 'model' => $entity['model']
				])
				->first();
			if (!empty($oldEntity)) {
				return $this->delete($oldEntity);
			}
		}
		return false;
	}

/**
 * Returns full file path for an entity.
 *
 * @param \Cake\Datasource\EntityInterface $entity
 * @param array $options
 * @return string
 */
	public function fullFilePath(EntityInterface $entity, array $options = []) {
		$pathBuilder = $this->createPathBuilder($entity['adapter']);
		return $pathBuilder->fullPath($entity, $options);
	}

/**
 * Returns file url for an entity.
 *
 * @param \Cake\Datasource\EntityInterface $entity
 * @param array $options
 * @return string
 */
	public function fileUrl(EntityInterface $entity, array $options = []) {
		$pathBuilder = $this->createPathBuilder($entity['adapter']);
		return $pathBuilder->url($entity, $options);
	}

/**
 * {@inheritDoc}
 */
	public function dispatchEvent($name, $data = null, $subject = null) {
		$data['table'] = $this;
		return parent::dispatchEvent($name, $data, $subject);
	}
}<|MERGE_RESOLUTION|>--- conflicted
+++ resolved
@@ -1,18 +1,11 @@
 <?php
 namespace Burzum\FileStorage\Model\Table;
 
-<<<<<<< HEAD
-use ArrayObject;
-use Cake\Log\LogTrait;
-use Cake\ORM\Table;
-use Cake\ORM\Entity;
-=======
 use ArrayAccess;
 use Burzum\FileStorage\Storage\PathBuilder\PathBuilderTrait;
 use Burzum\FileStorage\Storage\StorageTrait;
 use Cake\Database\Query;
 use Cake\Datasource\EntityInterface;
->>>>>>> 3a1e6e8a
 use Cake\Event\Event;
 use Cake\Event\EventManager;
 use Cake\Filesystem\File;
@@ -76,42 +69,8 @@
 	}
 
 /**
- * beforeMarshal callback
- *
-<<<<<<< HEAD
- * @param Event $event
- * @param ArrayObject $data
- * @return void
- */
-	public function beforeMarshal(Event $event, ArrayObject $data) {
-		if (!empty($data['file']['tmp_name'])) {
-			$File = new File($data['file']['tmp_name']);
-			$data['filesize'] = $File->size();
-			$data['mime_type'] = $File->mime();
-		}
-		if (!empty($data['file']['name'])) {
-			$data['extension'] = pathinfo($data['file']['name'], PATHINFO_EXTENSION);
-			$data['filename'] = $data['file']['name'];
-		}
-		if (empty($data['model'])) {
-			$data['model'] = $this->table();
-		}
-		if (empty($data['adapter'])) {
-			$data['adapter'] = 'Local';
-		}
-	}
-
-/**
  * beforeSave callback
  *
- * @param Event $event
- * @param Entity $entity
- * @param array $options
- * @return bool true on success
- */
-	public function beforeSave(Event $event, Entity $entity, $options) {
-		$Event = new Event('FileStorage.beforeSave', $this, array(
-=======
  * @param \Cake\Event\Event $event
  * @param \ArrayAccess $data
  * @return void
@@ -130,7 +89,6 @@
  */
 	public function beforeSave(Event $event, EntityInterface $entity, $options) {
 		$Event = $this->dispatchEvent('FileStorage.beforeSave', array(
->>>>>>> 3a1e6e8a
 			'record' => $entity,
 			'storage' => $this->storageAdapter($entity['adapter'])
 		));
